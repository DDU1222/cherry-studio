--- conflicted
+++ resolved
@@ -95,11 +95,7 @@
   return PROVIDER_LOGO_MAP[providerId as keyof typeof PROVIDER_LOGO_MAP]
 }
 
-<<<<<<< HEAD
-export const SUPPORTED_REANK_PROVIDERS = ['silicon', 'jina', 'voyageai', 'dashscope']
-=======
-export const SUPPORTED_REANK_PROVIDERS = ['silicon', 'jina', 'voyageai', 'aihubmix']
->>>>>>> 72011b9f
+export const SUPPORTED_REANK_PROVIDERS = ['silicon', 'jina', 'voyageai', 'dashscope', 'aihubmix']
 
 export const PROVIDER_CONFIG = {
   openai: {
