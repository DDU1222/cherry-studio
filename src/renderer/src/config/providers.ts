import ZhinaoProviderLogo from '@renderer/assets/images/models/360.png'
import HunyuanProviderLogo from '@renderer/assets/images/models/hunyuan.png'
import AzureProviderLogo from '@renderer/assets/images/models/microsoft.png'
import AiHubMixProviderLogo from '@renderer/assets/images/providers/aihubmix.webp'
import AlayaNewProviderLogo from '@renderer/assets/images/providers/alayanew.webp'
import AnthropicProviderLogo from '@renderer/assets/images/providers/anthropic.png'
import BaichuanProviderLogo from '@renderer/assets/images/providers/baichuan.png'
import BaiduCloudProviderLogo from '@renderer/assets/images/providers/baidu-cloud.svg'
import BailianProviderLogo from '@renderer/assets/images/providers/bailian.png'
import DeepSeekProviderLogo from '@renderer/assets/images/providers/deepseek.png'
import DmxapiProviderLogo from '@renderer/assets/images/providers/DMXAPI.png'
import FireworksProviderLogo from '@renderer/assets/images/providers/fireworks.png'
import GiteeAIProviderLogo from '@renderer/assets/images/providers/gitee-ai.png'
import GithubProviderLogo from '@renderer/assets/images/providers/github.png'
import GoogleProviderLogo from '@renderer/assets/images/providers/google.png'
import GPUStackProviderLogo from '@renderer/assets/images/providers/gpustack.svg'
import GrokProviderLogo from '@renderer/assets/images/providers/grok.png'
import GroqProviderLogo from '@renderer/assets/images/providers/groq.png'
import HyperbolicProviderLogo from '@renderer/assets/images/providers/hyperbolic.png'
import InfiniProviderLogo from '@renderer/assets/images/providers/infini.png'
import JinaProviderLogo from '@renderer/assets/images/providers/jina.png'
import LMStudioProviderLogo from '@renderer/assets/images/providers/lmstudio.png'
import MinimaxProviderLogo from '@renderer/assets/images/providers/minimax.png'
import MistralProviderLogo from '@renderer/assets/images/providers/mistral.png'
import ModelScopeProviderLogo from '@renderer/assets/images/providers/modelscope.png'
import MoonshotProviderLogo from '@renderer/assets/images/providers/moonshot.png'
import NvidiaProviderLogo from '@renderer/assets/images/providers/nvidia.png'
import O3ProviderLogo from '@renderer/assets/images/providers/o3.png'
import OcoolAiProviderLogo from '@renderer/assets/images/providers/ocoolai.png'
import OllamaProviderLogo from '@renderer/assets/images/providers/ollama.png'
import OpenAiProviderLogo from '@renderer/assets/images/providers/openai.png'
import OpenRouterProviderLogo from '@renderer/assets/images/providers/openrouter.png'
import PerplexityProviderLogo from '@renderer/assets/images/providers/perplexity.png'
import PPIOProviderLogo from '@renderer/assets/images/providers/ppio.png'
import QiniuProviderLogo from '@renderer/assets/images/providers/qiniu.webp'
import SiliconFlowProviderLogo from '@renderer/assets/images/providers/silicon.png'
import StepProviderLogo from '@renderer/assets/images/providers/step.png'
import TencentCloudProviderLogo from '@renderer/assets/images/providers/tencent-cloud-ti.png'
import TogetherProviderLogo from '@renderer/assets/images/providers/together.png'
import BytedanceProviderLogo from '@renderer/assets/images/providers/volcengine.png'
import VoyageAIProviderLogo from '@renderer/assets/images/providers/voyageai.png'
import XirangProviderLogo from '@renderer/assets/images/providers/xirang.png'
import ZeroOneProviderLogo from '@renderer/assets/images/providers/zero-one.png'
import ZhipuProviderLogo from '@renderer/assets/images/providers/zhipu.png'

const PROVIDER_LOGO_MAP = {
  openai: OpenAiProviderLogo,
  silicon: SiliconFlowProviderLogo,
  deepseek: DeepSeekProviderLogo,
  'gitee-ai': GiteeAIProviderLogo,
  yi: ZeroOneProviderLogo,
  groq: GroqProviderLogo,
  zhipu: ZhipuProviderLogo,
  ollama: OllamaProviderLogo,
  lmstudio: LMStudioProviderLogo,
  moonshot: MoonshotProviderLogo,
  openrouter: OpenRouterProviderLogo,
  baichuan: BaichuanProviderLogo,
  dashscope: BailianProviderLogo,
  modelscope: ModelScopeProviderLogo,
  xirang: XirangProviderLogo,
  anthropic: AnthropicProviderLogo,
  aihubmix: AiHubMixProviderLogo,
  gemini: GoogleProviderLogo,
  stepfun: StepProviderLogo,
  doubao: BytedanceProviderLogo,
  minimax: MinimaxProviderLogo,
  github: GithubProviderLogo,
  copilot: GithubProviderLogo,
  ocoolai: OcoolAiProviderLogo,
  together: TogetherProviderLogo,
  fireworks: FireworksProviderLogo,
  zhinao: ZhinaoProviderLogo,
  nvidia: NvidiaProviderLogo,
  'azure-openai': AzureProviderLogo,
  hunyuan: HunyuanProviderLogo,
  grok: GrokProviderLogo,
  hyperbolic: HyperbolicProviderLogo,
  mistral: MistralProviderLogo,
  jina: JinaProviderLogo,
  ppio: PPIOProviderLogo,
  'baidu-cloud': BaiduCloudProviderLogo,
  dmxapi: DmxapiProviderLogo,
  perplexity: PerplexityProviderLogo,
  infini: InfiniProviderLogo,
  o3: O3ProviderLogo,
  'tencent-cloud-ti': TencentCloudProviderLogo,
  gpustack: GPUStackProviderLogo,
  alayanew: AlayaNewProviderLogo,
  voyageai: VoyageAIProviderLogo,
  qiniu: QiniuProviderLogo
} as const

export function getProviderLogo(providerId: string) {
  return PROVIDER_LOGO_MAP[providerId as keyof typeof PROVIDER_LOGO_MAP]
}

<<<<<<< HEAD
export const SUPPORTED_REANK_PROVIDERS = ['silicon', 'jina', 'voyageai', 'dashscope', 'aihubmix']
=======
// export const SUPPORTED_REANK_PROVIDERS = ['silicon', 'jina', 'voyageai', 'dashscope', 'aihubmix']
export const NOT_SUPPORTED_REANK_PROVIDERS = ['ollama']
>>>>>>> 29f0c729

export const PROVIDER_CONFIG = {
  openai: {
    api: {
      url: 'https://api.openai.com'
    },
    websites: {
      official: 'https://openai.com/',
      apiKey: 'https://platform.openai.com/api-keys',
      docs: 'https://platform.openai.com/docs',
      models: 'https://platform.openai.com/docs/models'
    }
  },
  o3: {
    api: {
      url: 'https://api.o3.fan'
    },
    websites: {
      official: 'https://o3.fan',
      apiKey: 'https://o3.fan/token',
      docs: 'https://docs.o3.fan',
      models: 'https://docs.o3.fan/models'
    }
  },
  ppio: {
    api: {
      url: 'https://api.ppinfra.com/v3/openai'
    },
    websites: {
      official: 'https://ppinfra.com/user/register?invited_by=JYT9GD&utm_source=github_cherry-studio',
      apiKey: 'https://ppinfra.com/user/register?invited_by=JYT9GD&utm_source=github_cherry-studio',
      docs: 'https://docs.cherry-ai.com/pre-basic/providers/ppio?invited_by=JYT9GD&utm_source=github_cherry-studio',
      models:
        'https://ppinfra.com/model-api/product/llm-api?utm_source=github_cherry-studio&utm_medium=github_readme&utm_campaign=link'
    }
  },
  gemini: {
    api: {
      url: 'https://generativelanguage.googleapis.com'
    },
    websites: {
      official: 'https://gemini.google.com/',
      apiKey: 'https://aistudio.google.com/app/apikey',
      docs: 'https://ai.google.dev/gemini-api/docs',
      models: 'https://ai.google.dev/gemini-api/docs/models/gemini'
    }
  },
  silicon: {
    api: {
      url: 'https://api.siliconflow.cn'
    },
    websites: {
      official: 'https://www.siliconflow.cn',
      apiKey: 'https://cloud.siliconflow.cn/i/d1nTBKXU',
      docs: 'https://docs.siliconflow.cn/',
      models: 'https://docs.siliconflow.cn/docs/model-names'
    }
  },
  'gitee-ai': {
    api: {
      url: 'https://ai.gitee.com'
    },
    websites: {
      official: 'https://ai.gitee.com/',
      apiKey: 'https://ai.gitee.com/dashboard/settings/tokens',
      docs: 'https://ai.gitee.com/docs/openapi/v1#tag/%E6%96%87%E6%9C%AC%E7%94%9F%E6%88%90/POST/chat/completions',
      models: 'https://ai.gitee.com/serverless-api'
    }
  },
  deepseek: {
    api: {
      url: 'https://api.deepseek.com'
    },
    websites: {
      official: 'https://deepseek.com/',
      apiKey: 'https://platform.deepseek.com/api_keys',
      docs: 'https://platform.deepseek.com/api-docs/',
      models: 'https://platform.deepseek.com/api-docs/'
    }
  },
  ocoolai: {
    api: {
      url: 'https://api.ocoolai.com'
    },
    websites: {
      official: 'https://one.ocoolai.com/',
      apiKey: 'https://one.ocoolai.com/token',
      docs: 'https://docs.ocoolai.com/',
      models: 'https://api.ocoolai.com/info/models/'
    }
  },
  together: {
    api: {
      url: 'https://api.together.xyz'
    },
    websites: {
      official: 'https://www.together.ai/',
      apiKey: 'https://api.together.ai/settings/api-keys',
      docs: 'https://docs.together.ai/docs/introduction',
      models: 'https://docs.together.ai/docs/chat-models'
    }
  },
  dmxapi: {
    api: {
      url: 'https://www.dmxapi.cn'
    },
    websites: {
      official: 'https://www.dmxapi.cn/register?aff=bwwY',
      apiKey: 'https://www.dmxapi.cn/register?aff=bwwY',
      docs: 'https://dmxapi.cn/models.html#code-block',
      models: 'https://www.dmxapi.cn/pricing'
    }
  },
  perplexity: {
    api: {
      url: 'https://api.perplexity.ai/'
    },
    websites: {
      official: 'https://perplexity.ai/',
      apiKey: 'https://www.perplexity.ai/settings/api',
      docs: 'https://docs.perplexity.ai/home',
      models: 'https://docs.perplexity.ai/guides/model-cards'
    }
  },
  infini: {
    api: {
      url: 'https://cloud.infini-ai.com/maas'
    },
    websites: {
      official: 'https://cloud.infini-ai.com/',
      apiKey: 'https://cloud.infini-ai.com/iam/secret/key',
      docs: 'https://docs.infini-ai.com/gen-studio/api/maas.html#/operations/chatCompletions',
      models: 'https://cloud.infini-ai.com/genstudio/model'
    }
  },
  github: {
    api: {
      url: 'https://models.inference.ai.azure.com/'
    },
    websites: {
      official: 'https://github.com/marketplace/models',
      apiKey: 'https://github.com/settings/tokens',
      docs: 'https://docs.github.com/en/github-models',
      models: 'https://github.com/marketplace/models'
    }
  },
  copilot: {
    api: {
      url: 'https://api.githubcopilot.com/'
    }
  },
  yi: {
    api: {
      url: 'https://api.lingyiwanwu.com'
    },
    websites: {
      official: 'https://platform.lingyiwanwu.com/',
      apiKey: 'https://platform.lingyiwanwu.com/apikeys',
      docs: 'https://platform.lingyiwanwu.com/docs',
      models: 'https://platform.lingyiwanwu.com/docs#%E6%A8%A1%E5%9E%8B'
    }
  },
  zhipu: {
    api: {
      url: 'https://open.bigmodel.cn/api/paas/v4/'
    },
    websites: {
      official: 'https://open.bigmodel.cn/',
      apiKey: 'https://open.bigmodel.cn/usercenter/apikeys',
      docs: 'https://open.bigmodel.cn/dev/howuse/introduction',
      models: 'https://open.bigmodel.cn/modelcenter/square'
    }
  },
  moonshot: {
    api: {
      url: 'https://api.moonshot.cn'
    },
    websites: {
      official: 'https://moonshot.ai/',
      apiKey: 'https://platform.moonshot.cn/console/api-keys',
      docs: 'https://platform.moonshot.cn/docs/',
      models: 'https://platform.moonshot.cn/docs/intro#%E6%A8%A1%E5%9E%8B%E5%88%97%E8%A1%A8'
    }
  },
  baichuan: {
    api: {
      url: 'https://api.baichuan-ai.com'
    },
    websites: {
      official: 'https://www.baichuan-ai.com/',
      apiKey: 'https://platform.baichuan-ai.com/console/apikey',
      docs: 'https://platform.baichuan-ai.com/docs',
      models: 'https://platform.baichuan-ai.com/price'
    }
  },
  modelscope: {
    api: {
      url: 'https://api-inference.modelscope.cn/v1/'
    },
    websites: {
      official: 'https://modelscope.cn',
      apiKey: 'https://modelscope.cn/my/myaccesstoken',
      docs: 'https://modelscope.cn/docs/model-service/API-Inference/intro',
      models: 'https://modelscope.cn/models'
    }
  },
  xirang: {
    api: {
      url: 'https://wishub-x1.ctyun.cn'
    },
    websites: {
      official: 'https://www.ctyun.cn',
      apiKey: 'https://huiju.ctyun.cn/service/serviceGroup',
      docs: 'https://www.ctyun.cn/products/ctxirang',
      models: 'https://huiju.ctyun.cn/modelSquare/'
    }
  },
  dashscope: {
    api: {
      url: 'https://dashscope.aliyuncs.com/compatible-mode/v1/'
    },
    websites: {
      official: 'https://www.aliyun.com/product/bailian',
      apiKey: 'https://bailian.console.aliyun.com/?tab=model#/api-key',
      docs: 'https://help.aliyun.com/zh/model-studio/getting-started/',
      models: 'https://bailian.console.aliyun.com/?tab=model#/model-market'
    }
  },
  stepfun: {
    api: {
      url: 'https://api.stepfun.com'
    },
    websites: {
      official: 'https://platform.stepfun.com/',
      apiKey: 'https://platform.stepfun.com/interface-key',
      docs: 'https://platform.stepfun.com/docs/overview/concept',
      models: 'https://platform.stepfun.com/docs/llm/text'
    }
  },
  doubao: {
    api: {
      url: 'https://ark.cn-beijing.volces.com/api/v3/'
    },
    websites: {
      official: 'https://console.volcengine.com/ark/',
      apiKey: 'https://www.volcengine.com/experience/ark?utm_term=202502dsinvite&ac=DSASUQY5&rc=DB4II4FC',
      docs: 'https://www.volcengine.com/docs/82379/1182403',
      models: 'https://console.volcengine.com/ark/region:ark+cn-beijing/endpoint'
    }
  },
  minimax: {
    api: {
      url: 'https://api.minimax.chat/v1/'
    },
    websites: {
      official: 'https://platform.minimaxi.com/',
      apiKey: 'https://platform.minimaxi.com/user-center/basic-information/interface-key',
      docs: 'https://platform.minimaxi.com/document/Announcement',
      models: 'https://platform.minimaxi.com/document/Models'
    }
  },
  alayanew: {
    api: {
      url: 'https://deepseek.alayanew.com'
    },
    websites: {
      official: 'https://www.alayanew.com/backend/register?id=cherrystudio',
      apiKey: ' https://www.alayanew.com/backend/register?id=cherrystudio',
      docs: 'https://docs.alayanew.com/docs/modelService/interview?utm_source=cherrystudio',
      models: 'https://www.alayanew.com/product/deepseek?id=cherrystudio'
    }
  },
  openrouter: {
    api: {
      url: 'https://openrouter.ai/api/v1/'
    },
    websites: {
      official: 'https://openrouter.ai/',
      apiKey: 'https://openrouter.ai/settings/keys',
      docs: 'https://openrouter.ai/docs/quick-start',
      models: 'https://openrouter.ai/docs/models'
    }
  },
  groq: {
    api: {
      url: 'https://api.groq.com/openai'
    },
    websites: {
      official: 'https://groq.com/',
      apiKey: 'https://console.groq.com/keys',
      docs: 'https://console.groq.com/docs/quickstart',
      models: 'https://console.groq.com/docs/models'
    }
  },
  ollama: {
    api: {
      url: 'http://localhost:11434'
    },
    websites: {
      official: 'https://ollama.com/',
      docs: 'https://github.com/ollama/ollama/tree/main/docs',
      models: 'https://ollama.com/library'
    }
  },
  lmstudio: {
    api: {
      url: 'http://localhost:1234'
    },
    websites: {
      official: 'https://lmstudio.ai/',
      docs: 'https://lmstudio.ai/docs',
      models: 'https://lmstudio.ai/models'
    }
  },
  anthropic: {
    api: {
      url: 'https://api.anthropic.com/'
    },
    websites: {
      official: 'https://anthropic.com/',
      apiKey: 'https://console.anthropic.com/settings/keys',
      docs: 'https://docs.anthropic.com/en/docs',
      models: 'https://docs.anthropic.com/en/docs/about-claude/models'
    }
  },
  grok: {
    api: {
      url: 'https://api.x.ai'
    },
    websites: {
      official: 'https://x.ai/',
      docs: 'https://docs.x.ai/',
      models: 'https://docs.x.ai/docs#getting-started'
    }
  },
  hyperbolic: {
    api: {
      url: 'https://api.hyperbolic.xyz'
    },
    websites: {
      official: 'https://app.hyperbolic.xyz',
      apiKey: 'https://app.hyperbolic.xyz/settings',
      docs: 'https://docs.hyperbolic.xyz',
      models: 'https://app.hyperbolic.xyz/models'
    }
  },
  mistral: {
    api: {
      url: 'https://api.mistral.ai'
    },
    websites: {
      official: 'https://mistral.ai',
      apiKey: 'https://console.mistral.ai/api-keys/',
      docs: 'https://docs.mistral.ai',
      models: 'https://docs.mistral.ai/getting-started/models/models_overview'
    }
  },
  jina: {
    api: {
      url: 'https://api.jina.ai'
    },
    websites: {
      official: 'https://jina.ai',
      apiKey: 'https://jina.ai/',
      docs: 'https://jina.ai',
      models: 'https://jina.ai'
    }
  },
  aihubmix: {
    api: {
      url: 'https://aihubmix.com'
    },
    websites: {
      official: 'https://aihubmix.com?aff=SJyh',
      apiKey: 'https://aihubmix.com?aff=SJyh',
      docs: 'https://doc.aihubmix.com/',
      models: 'https://aihubmix.com/models'
    }
  },
  fireworks: {
    api: {
      url: 'https://api.fireworks.ai/inference'
    },
    websites: {
      official: 'https://fireworks.ai/',
      apiKey: 'https://fireworks.ai/account/api-keys',
      docs: 'https://docs.fireworks.ai/getting-started/introduction',
      models: 'https://fireworks.ai/dashboard/models'
    }
  },
  zhinao: {
    api: {
      url: 'https://api.360.cn'
    },
    websites: {
      official: 'https://ai.360.com/',
      apiKey: 'https://ai.360.com/platform/keys',
      docs: 'https://ai.360.com/platform/docs/overview',
      models: 'https://ai.360.com/platform/limit'
    }
  },
  hunyuan: {
    api: {
      url: 'https://api.hunyuan.cloud.tencent.com'
    },
    websites: {
      official: 'https://cloud.tencent.com/product/hunyuan',
      apiKey: 'https://console.cloud.tencent.com/hunyuan/api-key',
      docs: 'https://cloud.tencent.com/document/product/1729/111007',
      models: 'https://cloud.tencent.com/document/product/1729/104753'
    }
  },
  nvidia: {
    api: {
      url: 'https://integrate.api.nvidia.com'
    },
    websites: {
      official: 'https://build.nvidia.com/explore/discover',
      apiKey: 'https://build.nvidia.com/meta/llama-3_1-405b-instruct',
      docs: 'https://docs.api.nvidia.com/nim/reference/llm-apis',
      models: 'https://build.nvidia.com/nim'
    }
  },
  'azure-openai': {
    api: {
      url: ''
    },
    websites: {
      official: 'https://azure.microsoft.com/en-us/products/ai-services/openai-service',
      apiKey: 'https://portal.azure.com/#view/Microsoft_Azure_ProjectOxford/CognitiveServicesHub/~/OpenAI',
      docs: 'https://learn.microsoft.com/en-us/azure/ai-services/openai/',
      models: 'https://learn.microsoft.com/en-us/azure/ai-services/openai/concepts/models'
    }
  },
  'baidu-cloud': {
    api: {
      url: 'https://qianfan.baidubce.com/v2/'
    },
    websites: {
      official: 'https://cloud.baidu.com/',
      apiKey: 'https://console.bce.baidu.com/iam/#/iam/apikey/list',
      docs: 'https://cloud.baidu.com/doc/index.html',
      models: 'https://cloud.baidu.com/doc/WENXINWORKSHOP/s/Fm2vrveyu'
    }
  },
  'tencent-cloud-ti': {
    api: {
      url: 'https://api.lkeap.cloud.tencent.com'
    },
    websites: {
      official: 'https://cloud.tencent.com/product/ti',
      apiKey: 'https://console.cloud.tencent.com/lkeap/api',
      docs: 'https://cloud.tencent.com/document/product/1772',
      models: 'https://console.cloud.tencent.com/tione/v2/aimarket'
    }
  },
  gpustack: {
    api: {
      url: ''
    },
    websites: {
      official: 'https://gpustack.ai/',
      docs: 'https://docs.gpustack.ai/latest/',
      models: 'https://docs.gpustack.ai/latest/overview/#supported-models'
    }
  },
  voyageai: {
    api: {
      url: 'https://api.voyageai.com'
    },
    websites: {
      official: 'https://www.voyageai.com/',
      apiKey: 'https://dashboard.voyageai.com/organization/api-keys',
      docs: 'https://docs.voyageai.com/docs',
      models: 'https://docs.voyageai.com/docs'
    }
  },
  qiniu: {
    api: {
      url: 'https://api.qnaigc.com'
    },
    websites: {
      official: 'https://qiniu.com',
      apiKey: 'https://portal.qiniu.com/ai-inference/api-key?cps_key=1h4vzfbkxobiq',
      docs: 'https://developer.qiniu.com/aitokenapi',
      models: 'https://developer.qiniu.com/aitokenapi/12883/model-list'
    }
  }
}<|MERGE_RESOLUTION|>--- conflicted
+++ resolved
@@ -95,12 +95,8 @@
   return PROVIDER_LOGO_MAP[providerId as keyof typeof PROVIDER_LOGO_MAP]
 }
 
-<<<<<<< HEAD
-export const SUPPORTED_REANK_PROVIDERS = ['silicon', 'jina', 'voyageai', 'dashscope', 'aihubmix']
-=======
 // export const SUPPORTED_REANK_PROVIDERS = ['silicon', 'jina', 'voyageai', 'dashscope', 'aihubmix']
 export const NOT_SUPPORTED_REANK_PROVIDERS = ['ollama']
->>>>>>> 29f0c729
 
 export const PROVIDER_CONFIG = {
   openai: {
