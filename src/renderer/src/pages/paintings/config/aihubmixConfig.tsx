--- conflicted
+++ resolved
@@ -71,15 +71,11 @@
           {
             label: 'Gemini',
             title: 'Gemini',
-<<<<<<< HEAD
-            options: [{ label: 'imagen-3.0-generate-002', value: 'imagen-3.0-generate-002' }]
-=======
             options: [
               { label: 'imagen-4.0-preview', value: 'imagen-4.0-generate-preview-05-20' },
               { label: 'imagen-4.0-ultra-exp', value: 'imagen-4.0-ultra-generate-exp-05-20' },
               { label: 'imagen-3.0', value: 'imagen-3.0-generate-001' }
             ]
->>>>>>> 0449bc35
           },
           {
             label: 'ideogram',
@@ -209,12 +205,8 @@
         min: 1,
         max: 4,
         initialValue: 4,
-<<<<<<< HEAD
-        condition: (painting) => Boolean(painting.model?.startsWith('imagen-'))
-=======
         condition: (painting) =>
           Boolean(painting.model?.startsWith('imagen-') && painting.model !== 'imagen-4.0-ultra-generate-exp-05-20')
->>>>>>> 0449bc35
       },
       {
         type: 'select',
