import { Provider } from '@renderer/types'

import AihubmixProvider from './AihubmixProvider'
import AnthropicProvider from './AnthropicProvider'
import BaseProvider from './BaseProvider'
import GeminiProvider from './GeminiProvider'
import OpenAICompatibleProvider from './OpenAICompatibleProvider'
import OpenAIProvider from './OpenAIProvider'

export default class ProviderFactory {
  static create(provider: Provider): BaseProvider {
    switch (provider.type) {
      case 'openai':
        return new OpenAIProvider(provider)
      case 'openai-compatible':
        return new OpenAICompatibleProvider(provider)
      case 'anthropic':
        return new AnthropicProvider(provider)
      case 'gemini':
        return new GeminiProvider(provider)
      default:
<<<<<<< HEAD
        return new OpenAICompatibleProvider(provider)
=======
        if (provider.id === 'aihubmix') {
          return new AihubmixProvider(provider)
        }
        return new OpenAIProvider(provider)
>>>>>>> 72011b9f
    }
  }
}

export function isOpenAIProvider(provider: Provider) {
  return !['anthropic', 'gemini'].includes(provider.type)
}<|MERGE_RESOLUTION|>--- conflicted
+++ resolved
@@ -11,6 +11,9 @@
   static create(provider: Provider): BaseProvider {
     switch (provider.type) {
       case 'openai':
+        if (provider.id === 'aihubmix') {
+          return new AihubmixProvider(provider)
+        }
         return new OpenAIProvider(provider)
       case 'openai-compatible':
         return new OpenAICompatibleProvider(provider)
@@ -19,14 +22,7 @@
       case 'gemini':
         return new GeminiProvider(provider)
       default:
-<<<<<<< HEAD
         return new OpenAICompatibleProvider(provider)
-=======
-        if (provider.id === 'aihubmix') {
-          return new AihubmixProvider(provider)
-        }
-        return new OpenAIProvider(provider)
->>>>>>> 72011b9f
     }
   }
 }
