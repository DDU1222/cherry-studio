import { combineReducers, configureStore } from '@reduxjs/toolkit'
import { useDispatch, useSelector, useStore } from 'react-redux'
import { FLUSH, PAUSE, PERSIST, persistReducer, persistStore, PURGE, REGISTER, REHYDRATE } from 'redux-persist'
import storage from 'redux-persist/lib/storage'

import storeSyncService from '../services/StoreSyncService'
import agents from './agents'
import assistants from './assistants'
import backup from './backup'
import copilot from './copilot'
import knowledge from './knowledge'
import llm from './llm'
import mcp from './mcp'
import messageBlocksReducer from './messageBlock'
import migrate from './migrate'
import minapps from './minapps'
import newMessagesReducer from './newMessage'
import nutstore from './nutstore'
import paintings from './paintings'
import runtime from './runtime'
import settings from './settings'
import shortcuts from './shortcuts'
import websearch from './websearch'

const rootReducer = combineReducers({
  assistants,
  agents,
  backup,
  nutstore,
  paintings,
  llm,
  settings,
  runtime,
  shortcuts,
  knowledge,
  minapps,
  websearch,
  mcp,
  copilot,
  // messages: messagesReducer,
  messages: newMessagesReducer,
  messageBlocks: messageBlocksReducer
})

const persistedReducer = persistReducer(
  {
    key: 'cherry-studio',
    storage,
<<<<<<< HEAD
    version: 102,
=======
    version: 103,
>>>>>>> 75f25d8a
    blacklist: ['runtime', 'messages', 'messageBlocks'],
    migrate
  },
  rootReducer
)

/**
 * Configures the store sync service to synchronize specific state slices across all windows.
 * For detailed implementation, see @renderer/services/StoreSyncService.ts
 *
 * Usage:
 * - 'xxxx/' - Synchronizes the entire state slice
 * - 'xxxx/sliceName' - Synchronizes a specific slice within the state
 *
 * To listen for store changes in a window:
 * Call storeSyncService.subscribe() in the window's entryPoint.tsx
 */
storeSyncService.setOptions({
  syncList: ['assistants/', 'settings/', 'llm/']
})

const store = configureStore({
  // @ts-ignore store type is unknown
  reducer: persistedReducer as typeof rootReducer,
  middleware: (getDefaultMiddleware) => {
    return getDefaultMiddleware({
      serializableCheck: {
        ignoredActions: [FLUSH, REHYDRATE, PAUSE, PERSIST, PURGE, REGISTER]
      }
    }).concat(storeSyncService.createMiddleware())
  },
  devTools: true
})

export type RootState = ReturnType<typeof rootReducer>
export type AppDispatch = typeof store.dispatch

export const persistor = persistStore(store)
export const useAppDispatch = useDispatch.withTypes<AppDispatch>()
export const useAppSelector = useSelector.withTypes<RootState>()
export const useAppStore = useStore.withTypes<typeof store>()
window.store = store

export default store<|MERGE_RESOLUTION|>--- conflicted
+++ resolved
@@ -46,11 +46,7 @@
   {
     key: 'cherry-studio',
     storage,
-<<<<<<< HEAD
-    version: 102,
-=======
     version: 103,
->>>>>>> 75f25d8a
     blacklist: ['runtime', 'messages', 'messageBlocks'],
     migrate
   },
